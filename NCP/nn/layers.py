--- conflicted
+++ resolved
@@ -63,27 +63,14 @@
         else:
             input_shape = 16 * 4 * 4
 
-<<<<<<< HEAD
-        self.mlp = MLP(input_shape, 
-                  n_hidden, 
-                  layer_size, 
-                  output_shape, 
-=======
         mlp = MLP(input_shape,
                   n_hidden,
                   layer_size,
                   output_shape,
->>>>>>> 438eab32
                   dropout,
                   activation,
                   iterative_whitening)
-<<<<<<< HEAD
         
-=======
-
-        self.model = Sequential(conv1, pool, conv2, mlp)
-
->>>>>>> 438eab32
     def forward(self, x):
         x = self.pool(self.act(self.conv1(x)))
         x = self.pool(self.act(self.conv2(x)))
